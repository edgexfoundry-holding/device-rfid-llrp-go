--- conflicted
+++ resolved
@@ -148,9 +148,6 @@
 
 	port, err := strconv.Atoi(scanPort)
 	if err != nil {
-<<<<<<< HEAD
-		t.Fatalf("Failed to parse driver.config.ScanPort, unable to run discovery tests. value = %v" + scanPort)
-=======
 		t.Fatalf("Failed to parse driver.config.ScanPort, unable to run discovery tests. value = %v", driver.config.ScanPort)
 	}
 
@@ -162,7 +159,6 @@
 			Index:              i,
 			ReceiveSensitivity: 10 + (4 * (i - 1)), // min 10, max 50
 		})
->>>>>>> 2e0cc4f3
 	}
 
 	for _, test := range tests {

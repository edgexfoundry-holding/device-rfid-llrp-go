--- conflicted
+++ resolved
@@ -68,14 +68,6 @@
 	return nil
 }
 
-<<<<<<< HEAD
-func (s *MockSdkService) SetDeviceOpState(name string, state contract.OperatingState) error {
-	return errors.New("Method not implemented.")
-}
-
-func (s *MockSdkService) GetDeviceByName(name string) (contract.Device, error) {
-	return contract.Device{}, errors.New("Method not implemented.")
-=======
 func (s *MockSDKService) DriverConfigs() map[string]string {
 	return s.Config
 }
@@ -99,5 +91,8 @@
 		return nil
 	}
 	return fmt.Errorf("device with name %s not found", deviceName)
->>>>>>> 2e0cc4f3
+}
+
+func (s *MockSDKService) SetDeviceOpState(name string, state contract.OperatingState) error {
+	return errors.New("Method not implemented.")
 }
//
// Copyright (C) 2020 Intel Corporation
//
// SPDX-License-Identifier: Apache-2.0

package driver

import (
	"context"
	"encoding/binary"
	"encoding/hex"
	"fmt"
	dsModels "github.com/edgexfoundry/device-sdk-go/pkg/models"
	contract "github.com/edgexfoundry/go-mod-core-contracts/models"
	"github.com/pkg/errors"
	"github.impcloud.net/RSP-Inventory-Suite/device-llrp-go/internal/llrp"
	"math/bits"
	"net"
	"strings"
	"sync"
	"time"
)

const (
	DefaultDevicePrefix = "LLRP"
	UnknownVendorID     = 0
	UnknownModelID      = 0
)

// discoveryInfo holds information about a discovered device
type discoveryInfo struct {
	deviceName string
	host       string
	port       string
	vendor     uint32
	model      uint32
}

// newDiscoveryInfo creates a new discoveryInfo with just a host and port pre-filled
func newDiscoveryInfo(host, port string) *discoveryInfo {
	return &discoveryInfo{
		host: host,
		port: port,
	}
}

// workerParams is a helper struct to store shared parameters to ipWorkers
type workerParams struct {
	deviceMap map[string]contract.Device
	ipCh      <-chan uint32
	resultCh  chan<- *discoveryInfo
	ctx       context.Context
	timeout   time.Duration
	scanPort  string
}

// computeNetSz computes the total amount of valid IP addresses for a given subnet size
// Subnets of size 31 and 32 have only 1 valid IP address
// Ex. For a /24 subnet, computeNetSz(24) -> 254
func computeNetSz(subnetSz int) uint32 {
	if subnetSz >= 31 {
		return 1
	}
	return ^uint32(0)>>subnetSz - 1
}

// autoDiscover probes all addresses in the configured network to attempt to discover any possible
// RFID readers that support LLRP.
func autoDiscover(ctx context.Context) []dsModels.DiscoveredDevice {
	driver.configMu.RLock()
	subnets := driver.config.DiscoverySubnets
	asyncLimit := driver.config.ProbeAsyncLimit
	timeout := time.Duration(driver.config.ProbeTimeoutSeconds) * time.Second
	scanPort := driver.config.ScanPort
	driver.configMu.RUnlock()

	if subnets == nil || len(subnets) == 0 {
		driver.lc.Warn("Discover was called, but no subnet information has been configured!")
		return nil
	}

	ipnets := make([]*net.IPNet, 0, len(driver.config.DiscoverySubnets))
	var estimatedProbes int
	for _, cidr := range subnets {
		if cidr == "" {
			driver.lc.Warn("Empty CIDR provided, unable to scan for LLRP readers.")
			continue
		}

		ip, ipnet, err := net.ParseCIDR(cidr)
		if err != nil {
			driver.lc.Error(fmt.Sprintf("Unable to parse CIDR: %q", cidr), "error", err)
			continue
		}
		if ip == nil || ipnet == nil || ip.To4() == nil {
			driver.lc.Error("Currently only ipv4 subnets are supported.", "subnet", cidr)
			continue
		}

		ipnets = append(ipnets, ipnet)
		// compute the estimate total amount of network probes we are going to make
		// this is an estimate because it may be lower due to skipped addresses (existing devices)
		sz, _ := ipnet.Mask.Size()
		estimatedProbes += int(computeNetSz(sz))
	}

	// if the estimated amount of probes we are going to make is less than
	// the async limit, we only need to set the worker count to the total number
	// of probes to avoid spawning more workers than probes
	if estimatedProbes < asyncLimit {
		asyncLimit = estimatedProbes
	}
	driver.lc.Debug(fmt.Sprintf("total estimated network probes: %d, async limit: %d", estimatedProbes, asyncLimit))

	ipCh := make(chan uint32, asyncLimit)
	resultCh := make(chan *discoveryInfo)

	deviceMap := makeDeviceMap()
	wParams := workerParams{
		deviceMap: deviceMap,
		ipCh:      ipCh,
		resultCh:  resultCh,
		ctx:       ctx,
		timeout:   timeout,
		scanPort:  scanPort,
	}

	// start the workers before adding any ips so they are ready to process
	var wgIPWorkers sync.WaitGroup
	wgIPWorkers.Add(asyncLimit)
	for i := 0; i < asyncLimit; i++ {
		go func() {
			defer wgIPWorkers.Done()
			ipWorker(wParams)
		}()
	}

	go func() {
		var wgIPGenerators sync.WaitGroup
<<<<<<< HEAD
		for _, cidr := range subnets {
			if cidr == "" {
				driver.lc.Warn("Empty CIDR provided, unable to scan for LLRP readers.")
				continue
			}

			ip, ipnet, err := net.ParseCIDR(cidr)
			if err != nil {
				driver.lc.Error(fmt.Sprintf("Unable to parse CIDR: %q", cidr), "error", err)
				continue
			}
			if ip == nil || ipnet == nil || ip.To4() == nil {
				driver.lc.Error("Currently only ipv4 subnets are supported.", "subnet", cidr)
				continue
			}

=======
		for _, ipnet := range ipnets {
>>>>>>> 2e0cc4f3
			select {
			case <-ctx.Done():
				// quit early if we have been cancelled
				return
			default:
			}

			// wait on each ipGenerator
			wgIPGenerators.Add(1)
			go func(inet *net.IPNet) {
				defer wgIPGenerators.Done()
				ipGenerator(ctx, inet, ipCh)
			}(ipnet)
		}

		// wait for all ip generators to finish, then we can close the ip channel
		wgIPGenerators.Wait()
		close(ipCh)

		// wait for the ipWorkers to finish, then close the results channel which
		// will let the enclosing function finish
		wgIPWorkers.Wait()
		close(resultCh)
	}()

	// this blocks until the resultCh is closed in above go routine
	return processResultChannel(resultCh, deviceMap)
}

// processResultChannel reads all incoming results until the resultCh is closed.
// it determines if a device is new or existing, and proceeds accordingly.
//
// Does not check for context cancellation because we still want to
// process any in-flight results.
func processResultChannel(resultCh chan *discoveryInfo, deviceMap map[string]contract.Device) []dsModels.DiscoveredDevice {
	discovered := make([]dsModels.DiscoveredDevice, 0)
	for info := range resultCh {
		if info == nil {
			continue
		}

		// check if any devices already exist at that address, and if so disable them
		existing, found := deviceMap[info.host+":"+info.port]
		if found && existing.Name != info.deviceName {
			// disable it and remove its protocol information since it is no longer valid
			delete(existing.Protocols, "tcp")
			existing.OperatingState = contract.Disabled
			if err := driver.svc.UpdateDevice(existing); err != nil {
				driver.lc.Warn("There was an issue trying to disable an existing device.",
					"deviceName", existing.Name,
					"error", err)
			}
		}

		// check if we have an existing device registered with this name
		device, err := driver.svc.GetDeviceByName(info.deviceName)
		if err != nil {
			// no existing device; add it to the list and move on
			discovered = append(discovered, newDiscoveredDevice(info))
			continue
		}

		// this means we have discovered an existing device that is
		// either disabled or has changed IP addresses.
		// we need to update its protocol information and operating state
		if err := info.updateExistingDevice(device); err != nil {
			driver.lc.Warn("There was an issue trying to update an existing device based on newly discovered details.",
				"deviceName", device.Name,
				"discoveryInfo", fmt.Sprintf("%+v", info),
				"error", err)
		}
	}
	return discovered
}

// updateExistingDevice is used when an existing device is discovered
// and needs to update its information to either a new address or set
// its operating state to enabled.
func (info *discoveryInfo) updateExistingDevice(device contract.Device) error {
	tcpInfo := device.Protocols["tcp"]
	if tcpInfo == nil ||
		info.host != tcpInfo["host"] ||
		info.port != tcpInfo["port"] {
		driver.lc.Info("Existing device has been discovered with a different network address.",
			"oldInfo", fmt.Sprintf("%+v", tcpInfo),
			"discoveredInfo", fmt.Sprintf("%+v", info))

		// todo: double check to make sure EdgeX calls driver.UpdateDevice()
		device.Protocols["tcp"] = map[string]string{
			"host": info.host,
			"port": info.port,
		}
		// make sure it is enabled
		device.OperatingState = contract.Enabled
		err := driver.svc.UpdateDevice(device)
		if err != nil {
			driver.lc.Error("There was an error updating the tcp address for an existing device.",
				"deviceName", device.Name,
				"error", err)
		}

		// return now as we already force set the operating state
		return err
	}

	// this code block will only run if the tcp address is the same
	if device.OperatingState == contract.Disabled {
		err := driver.svc.UpdateDeviceOperatingState(device.Name, contract.Enabled)
		if err != nil {
			driver.lc.Error("There was an error setting the device OperatingState to Enabled.",
				"deviceName", device.Name,
				"error", err)
		}
		return err
	}

	// the address is the same and device is already enabled, should not reach here
	driver.lc.Warn("Re-discovered existing device at the same TCP address, nothing to do.")
	return nil
}

// makeDeviceMap creates a lookup table of existing devices by tcp address in order to skip scanning
func makeDeviceMap() map[string]contract.Device {
	devices := driver.svc.Devices()
	deviceMap := make(map[string]contract.Device, len(devices))

	for _, d := range devices {
		tcpInfo := d.Protocols["tcp"]
		if tcpInfo == nil {
			driver.lc.Warn("Found registered device without tcp protocol information.", "deviceName", d.Name)
			continue
		}

		host, port := tcpInfo["host"], tcpInfo["port"]
		if host == "" || port == "" {
			driver.lc.Warn("Registered device is missing required tcp protocol information.",
				"host", host,
				"port", port)
			continue
		}

		deviceMap[host+":"+port] = d
	}

	return deviceMap
}

// ipGenerator generates all valid IP addresses for a given subnet, and
// sends them to the ip channel one at a time
func ipGenerator(ctx context.Context, inet *net.IPNet, ipCh chan<- uint32) {
	addr := inet.IP.To4()
	if addr == nil {
		return
	}

	mask := inet.Mask
	if len(mask) == net.IPv6len {
		mask = mask[12:]
	} else if len(mask) != net.IPv4len {
		return
	}

	umask := binary.BigEndian.Uint32(mask)
	maskSz := bits.OnesCount32(umask)
	if maskSz <= 1 {
		return // skip point-to-point connections
	} else if maskSz >= 31 {
		ipCh <- binary.BigEndian.Uint32(inet.IP)
		return
	}

	netId := binary.BigEndian.Uint32(addr) & umask // network ID
	bcast := netId ^ (^umask)
	for ip := netId + 1; ip < bcast; ip++ {
		if netId&umask != ip&umask {
			continue
		}

		select {
		case <-ctx.Done():
			// bail if we have been cancelled
			return
		case ipCh <- ip:
		}
	}
}

// probe attempts to make a connection to a specific ip and port to determine
// if an LLRP reader exists at that network address
func probe(host, port string, timeout time.Duration) (*discoveryInfo, error) {
	addr := host + ":" + port
	conn, err := net.DialTimeout("tcp", addr, timeout)
	if err != nil {
		return nil, err
	}
	defer conn.Close()

	driver.lc.Info("Connection dialed", "host", host, "port", port)
	c := llrp.NewClient(llrp.WithLogger(&edgexLLRPClientLogger{
		devName: "probe-" + host,
		lc:      driver.lc,
	}))

	readerConfig := llrp.GetReaderConfigResponse{}
	readerCaps := llrp.GetReaderCapabilitiesResponse{}

	// send llrp messages in a separate thread and block the main thread until it is complete
	go func() {
		ctx, cancel := context.WithTimeout(context.Background(), sendTimeout)
		defer cancel()

		defer func() {
			if err := c.Shutdown(ctx); err != nil && !errors.Is(err, llrp.ErrClientClosed) {
				driver.lc.Warn("Error closing discovery device.", "error", err.Error())
				_ = c.Close()
			}
		}()

		driver.lc.Debug("Sending GetReaderConfig.")
		configReq := llrp.GetReaderConfig{
			RequestedData: llrp.ReaderConfReqIdentification,
		}
		err = c.SendFor(ctx, &configReq, &readerConfig)
		if errors.Is(err, llrp.ErrClientClosed) {
			driver.lc.Warn("Client connection was closed while sending GetReaderConfig to discovered device.", "error", err)
			return
		} else if err != nil {
			driver.lc.Warn("Error sending GetReaderConfig to discovered device.", "error", err)
			return
		}

		driver.lc.Debug("Sending GetReaderCapabilities.")
		capabilitiesReq := llrp.GetReaderCapabilities{
			ReaderCapabilitiesRequestedData: llrp.ReaderCapGeneralDeviceCapabilities,
		}
		err = c.SendFor(ctx, &capabilitiesReq, &readerCaps)
		if errors.Is(err, llrp.ErrClientClosed) {
			driver.lc.Warn("Client connection was closed while sending GetReaderCapabilities to discovered device.", "error", err)
			return
		} else if err != nil {
			driver.lc.Warn("Error sending GetReaderCapabilities to discovered device.", "error", err)
			return
		}
	}()

	driver.lc.Info("Attempting to connect to potential LLRP device...", "host", host, "port", port)
	// this will block until `c.Shutdown()` is called in the above go routine
	if err = c.Connect(conn); !errors.Is(err, llrp.ErrClientClosed) {
		driver.lc.Warn("Error attempting to connect to potential LLRP device: " + err.Error())
		return nil, err
	}
	driver.lc.Info("Connection initiated successfully.", "host", host, "port", port)

	info := newDiscoveryInfo(host, port)
	if readerCaps.GeneralDeviceCapabilities == nil {
		driver.lc.Warn("ReaderCapabilities.GeneralDeviceCapabilities was nil, unable to determine vendor and model info")
		info.vendor = UnknownVendorID
		info.model = UnknownModelID
	} else {
		info.vendor = readerCaps.GeneralDeviceCapabilities.DeviceManufacturer
		info.model = readerCaps.GeneralDeviceCapabilities.Model
	}

	if readerConfig.Identification == nil {
		driver.lc.Warn("ReaderConfig.Identification was nil, unable to register discovered device.")
		return nil, fmt.Errorf("unable to retrieve device identification")
	}

	prefix := DefaultDevicePrefix
	if VendorIDType(info.vendor) == Impinj {
		prefix = ImpinjModelType(info.model).HostnamePrefix()
	}

	var suffix string
	rID := readerConfig.Identification.ReaderID
	if readerConfig.Identification.IDType == llrp.ID_MAC_EUI64 && len(rID) >= 3 {
		mac := rID[len(rID)-3:]
		suffix = fmt.Sprintf("%02X-%02X-%02X", mac[0], mac[1], mac[2])
	} else {
		suffix = hex.EncodeToString(rID)
	}

	info.deviceName = prefix + "-" + suffix
	driver.lc.Info(fmt.Sprintf("Discovered device: %+v", info))

	return info, nil
}

// ipWorker pulls uint32s, convert to IPs, and sends back successful probes to the resultCh
func ipWorker(params workerParams) {
	ip := net.IP([]byte{0, 0, 0, 0})

	for {
		select {
		case <-params.ctx.Done():
			// stop working if we have been cancelled
			return

		case a, ok := <-params.ipCh:
			if !ok {
				// channel has been closed
				return
			}

			binary.BigEndian.PutUint32(ip, a)

			ipStr := ip.String()
			addr := ipStr + ":" + params.scanPort
			if d, found := params.deviceMap[addr]; found {
				if d.OperatingState == contract.Enabled {
					driver.lc.Debug("Skip scan of " + addr + ", device already registered.")
					continue
				}
				driver.lc.Info("Existing device in disabled (disconnected) state will be scanned again.",
					"address", addr,
					"deviceName", d.Name)
			}

			select {
			case <-params.ctx.Done():
				// bail if we have already been cancelled
				return
			default:
			}

			if info, err := probe(ipStr, params.scanPort, params.timeout); err == nil && info != nil {
				params.resultCh <- info
			}
		}
	}
}

// newDiscoveredDevice takes the host and port number of a discovered LLRP reader and prepares it for
// registration with EdgeX
func newDiscoveredDevice(info *discoveryInfo) dsModels.DiscoveredDevice {
	labels := []string{
		"RFID",
		"LLRP",
	}
	if VendorIDType(info.vendor) == Impinj {
		labels = append(labels, Impinj.String())
		modelStr := ImpinjModelType(info.model).String()
		// only add the label if we know the model
		if !strings.HasPrefix(modelStr, "ImpinjModelType(") {
			labels = append(labels, modelStr)
		}
	}

	return dsModels.DiscoveredDevice{
		Name: info.deviceName,
		Protocols: map[string]contract.ProtocolProperties{
			"tcp": {
				"host": info.host,
				"port": info.port,
			},
		},
		Description: "LLRP RFID Reader",
		Labels:      labels,
	}
}<|MERGE_RESOLUTION|>--- conflicted
+++ resolved
@@ -137,26 +137,7 @@
 
 	go func() {
 		var wgIPGenerators sync.WaitGroup
-<<<<<<< HEAD
-		for _, cidr := range subnets {
-			if cidr == "" {
-				driver.lc.Warn("Empty CIDR provided, unable to scan for LLRP readers.")
-				continue
-			}
-
-			ip, ipnet, err := net.ParseCIDR(cidr)
-			if err != nil {
-				driver.lc.Error(fmt.Sprintf("Unable to parse CIDR: %q", cidr), "error", err)
-				continue
-			}
-			if ip == nil || ipnet == nil || ip.To4() == nil {
-				driver.lc.Error("Currently only ipv4 subnets are supported.", "subnet", cidr)
-				continue
-			}
-
-=======
 		for _, ipnet := range ipnets {
->>>>>>> 2e0cc4f3
 			select {
 			case <-ctx.Done():
 				// quit early if we have been cancelled
